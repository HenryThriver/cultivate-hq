# Next Coding Session TODOs

## 🐞 Bugs & Small Fixes

-   [ ] **Voice Memo Listening:** Investigate and fix issues with the "listen to voice memo" functionality not generating/working properly.
-   [ ] **Visual Polish:** Refine the display of the LinkedIn modal when accessed from the artifact timeline. (Lower priority)
<<<<<<< HEAD
-   [ ] **Email Address Validation:** Fix basic email validation (`@` check) to use proper regex validation in onboarding flow (`3_Contacts_3.1_Confirm.tsx:357`)
-   [ ] **Unreachable Code:** Remove duplicate return statement in VoiceMemoInsight query logic (`3_Contacts_3.1_Confirm.tsx:73-74`)
-   [x] **ESLint Apostrophe Warnings:** ✅ **COMPLETED** - All unescaped apostrophes across React components have been properly escaped with HTML entities (&apos;, &quot;). ESLint now passes with zero warnings.
=======
>>>>>>> 3382c75f

## ✨ New Features: Artifact Types & Integrations

_(Goal: All artifact types should inform contact profiles, POGs, Asks, Conversation Topics, and Relationship Action Plans)_

-   [ ] **Gmail Integration:**
    -   [ ] Import Gmail messages as artifacts.
-   [x] **Google Calendar Integration:**
    -   [x] Import Google Calendar meetings as artifacts.
-   [x] **Meeting Artifact Enhancements:**
    -   [x] Allow uploading meeting recordings (video/audio) with automatic transcription.
    -   [x] Allow uploading pre-existing meeting transcripts.
-   [ ] **LinkedIn Integrations:**
    -   [ ] Import LinkedIn posts (individual posts by contacts or self) as artifacts. (Re-confirming if already listed, ensuring it's captured)
    -   [ ] Integrate LinkedIn direct messages as artifacts.
-   [ ] **Messaging App Integrations:**
    -   [ ] Integrate WhatsApp messages as artifacts.
    -   [ ] Integrate SMS messages (Android focus, explore feasibility) as artifacts.
-   [ ] **General Social Media & Blog Posts:**
    -   [ ] Import blog posts (e.g., from RSS or URL) as artifacts.
    -   [ ] Import other social media posts (beyond LinkedIn) as artifacts.
-   [ ] **Podcast Imports:**
    -   [ ] Import podcast episodes (e.g., via RSS or direct audio file) as audio artifacts.
-   [ ] **Video Imports (General):**
    -   [ ] Import YouTube videos as arteifacts.
    -   [ ] Import other video files (webinars, local video files) as artifacts.
-   [ ] **Audio Imports (General):**
    -   [ ] Import generic audio files (beyond podcasts) as artifacts.
-   [ ] **Screenshot Imports:**
    -   [ ] Allow uploading screenshots as image artifacts (e.g., for conversations on platforms like Circle).

## 🔄 Loop Management (POGs, Asks, Conversation Topics)

-   [ ] **Deep Dive:** Thoroughly review and refine the concepts of:
    -   Packets of Generosity (POGs)
    -   Asks
    -   Conversation Topics
-   [ ] **Status Tracking:** Ensure robust status management and transitions for all loop types.
-   [ ] **Integration:** Define and implement how new artifact imports (emails, meetings, posts, etc.) inform, create, or update existing loops.

## 🧠 Relationship Intelligence & Workflow

-   [ ] **Connection Preparation:**
    -   [ ] Develop features for generating insights and preparing for upcoming connections/meetings.
-   [ ] **Contact Onboarding (Existing):**
    -   [ ] Design and implement a streamlined process for onboarding net new contacts into the system.
-   [ ] **Relationship Action Plans:**
    -   [ ] Conceptualize and build functionality for generating, tracking, and managing relationship action plans over time.
-   [ ] **Reciprocity Index:**
    -   [ ] Further develop the concept of the Reciprocity Index.
    -   [ ] Implement logic for its calculation and display.
    -   [ ] Consider how it influences suggestions and action plans.

## 🚀 User Experience & Dashboards

-   [ ] **New User Onboarding Workflow:**
    -   [ ] Design a workflow for first-time users to set initial relationship goals.
    -   [ ] Prompt users to add contacts aligned with these goals, or have contact import suggest goal alignment.
-   [ ] **Daily Driver Dashboard:**
    -   [ ] Conceptualize and design a main dashboard highlighting daily/weekly activities and actions for network outreach.
-   [ ] **User Analytics Dashboard:**
    -   [ ] Develop a dashboard for users to track their progress in improving and deepening relationships.

## 📈 Product Management & Growth (Long-term)

-   [ ] **Product-Led Growth (PLG) KPIs:**
    -   [ ] Define key performance indicators (KPIs) for tracking user engagement, time-to-value, and overall tool effectiveness.
    -   [ ] Plan for how to measure these KPIs for yourself and future users.
-   [ ] **Scalability & Multi-user Considerations:**
    -   [ ] Begin thinking about the system architecture and features needed to support multiple users effectively.

## 🚀 Post-Production Launch Improvements (PR #9 - v0.15.0)

*Note: These are nice-to-have optimizations identified during code review. The current implementation is production-ready.*

### Security Enhancements
- [ ] **Token Encryption at Rest** (`src/app/api/google/combined-callback/route.ts:55,90`)
  - **Current**: Google API tokens stored in plaintext in database
  - **Improvement**: Consider encrypting tokens at rest for enhanced security
  - **Impact**: Low priority (tokens are short-lived and properly scoped)
  - **Implementation**: Use Supabase vault or application-level encryption

- [ ] **UUID Collision Prevention** (`src/app/api/stripe/webhook/route.ts:62`)
  - **Current**: Generated UUIDs not validated against existing auth users
  - **Improvement**: Add collision check or use Supabase's built-in UUID generation
  - **Impact**: Very low priority (UUID collisions extremely rare)
  - **Implementation**: Add `SELECT` query to check UUID existence before `INSERT`

### Performance Optimizations
- [ ] **Database Query Optimization** (`src/lib/hooks/useUser.ts:40-47`)
  - **Current**: Using nested query `subscription:subscriptions(*)`
  - **Improvement**: Use single `LEFT JOIN` for better performance
  - **Impact**: Medium priority for high-traffic scenarios
  - **Implementation**: Replace nested select with explicit JOIN query

- [ ] **Enhanced Error Logging** (`src/app/api/google/combined-callback/route.ts:73,108`)
  - **Current**: Some errors logged but not tracked for monitoring
  - **Improvement**: Add structured logging for production monitoring
  - **Impact**: Medium priority for operational visibility
  - **Implementation**: Integrate with monitoring service (DataDog, Sentry, etc.)

### Infrastructure Improvements
- [x] **Edge Functions Configuration** (Supabase Warning) ✅ **COMPLETED**
  - **Issue**: Edge Functions not automatically deployed to branches without config.toml declaration
  - **Solution**: Added all 6 edge functions to `supabase/config.toml` for automatic deployment
  - **Functions Configured**: `parse-artifact`, `calendar-sync`, `gmail-sync`, `process-contact-sync-jobs`, `transcribe-voice-memo`, `read_contact_context`
  - **Impact**: Resolves CI/CD reliability issues - edge functions now deploy automatically to staging/production

- [ ] **Load Testing for Real-time Subscriptions**
  - **Current**: Real-time subscriptions implemented but not load tested
  - **Improvement**: Validate performance under concurrent user load
  - **Impact**: Medium priority before significant user growth
  - **Implementation**: Use tools like Artillery or k6 for WebSocket load testing

### Monitoring & Observability
- [ ] **Production Monitoring Dashboard**
  - **Current**: Basic error logging in place
  - **Improvement**: Implement comprehensive monitoring for:
    - Google OAuth success/failure rates
    - Stripe webhook processing latency
    - Real-time subscription connection health
    - Voice memo processing pipeline performance
  - **Impact**: High priority for production operations
  - **Implementation**: Set up monitoring with alerts for critical metrics

## 🧪 E2E Testing Improvements (Priority 2)

*Identified during Claude AI code review of comprehensive E2E testing infrastructure (PR #10)*

### Test Reliability Enhancements
- [ ] **Data-testid Attributes for Reliable Selectors**
  - **Current**: Using complex regex selectors like `/add.*pog|new.*pog|\+.*pog/i`
  - **Improvement**: Add `data-testid` attributes to critical UI elements
  - **Impact**: Medium priority - reduces test flakiness and improves maintainability
  - **Implementation**: Add testids to buttons, forms, and key interactive elements
  - **Files**: All dashboard components (contacts, sessions, loops, onboarding)

- [ ] **Auth Token Format Verification** 
  - **Current**: Mock auth format may not match actual Supabase token structure
  - **Improvement**: Verify test auth tokens match real Supabase implementation
  - **Impact**: Medium priority - prevents auth-related test failures
  - **Implementation**: Compare mock tokens in `test-utils.ts` with actual Supabase auth
  - **Location**: `/e2e/test-utils.ts:109` - `mockAuthenticatedUser()` method

### Future Testing Enhancements
- [ ] **Performance Regression Detection**
  - Add baseline metrics for load time assertions
  - Implement automated performance benchmarking in CI/CD
  
- [ ] **Visual Regression Testing**
  - Add screenshot comparison for mobile layouts
  - Implement accessibility testing with Playwright accessibility features

- [ ] **Test Data Factories**  
  - Create reusable test data factories to reduce duplication
  - Implement database seeding utilities for consistent test state

## 🔥 High Priority (Post-Consolidation)

### Calendar Sync RLS Issues
- **Issue**: Manual calendar sync still showing RLS errors in terminal:
  - "new row violates row-level security policy for table calendar_sync_logs"  
  - "permission denied for table users"
- **Status**: Background automation works, but manual UI sync has RLS conflicts
- **Next Steps**: 
  - Debug the exact RLS policy conflict between UI and background sync
  - May need additional policy for authenticated users vs service role context
  - Check if there are multiple conflicting policies still active

## 🔐 Subscription Management Security & Testing (Post-Claude Review)

*Items identified during Claude AI code review of subscription cancellation feature (PR #28)*

### Test Coverage (High Priority)
- [x] **API Route Tests** - Unit tests for subscription management endpoints ✅ **COMPLETED**
  - **✅ Complete**: Tests for `/api/stripe/create-portal-session` route (7 tests, all passing)
  - **Missing**: Tests for `/api/debug/subscription-status` route  
  - **Impact**: High priority - core billing functionality now tested
  - **Location**: `src/app/api/stripe/__tests__/create-portal-session.test.ts`

- [x] **Hook Tests** - Test all states and error conditions ✅ **MOSTLY COMPLETED**
  - **✅ Complete**: Tests for `useCustomerPortal` hook (8 tests, 7 passing, 1 complex race condition test)
  - **Test Cases**: ✅ Loading states, ✅ error conditions, ⚠️ race conditions (implemented but test flaky), ✅ successful redirects
  - **Impact**: Medium priority - critical user interaction now tested
  - **Location**: `src/hooks/__tests__/useCustomerPortal.test.ts`
  - **Note**: Race condition protection is implemented and working in code, but test case is complex and flaky

- [ ] **Component Integration Tests** - Settings page billing functionality
  - **Missing**: Tests for subscription-conditional billing card display
  - **Test Cases**: Card visibility with/without active subscription, portal redirect flow
  - **Impact**: Medium priority - user experience not validated
  - **Implementation**: Add tests to existing settings page test suite

### Security Enhancements (Medium Priority)
- [ ] **Rate Limiting for Portal Sessions**
  - **Current**: No rate limiting on `/api/stripe/create-portal-session`
  - **Risk**: Potential abuse through excessive portal session requests
  - **Impact**: Medium priority - could lead to service abuse
  - **Implementation**: Add rate limiting middleware (Redis or memory-based)

- [ ] **Enhanced Input Validation**
  - **Current**: Basic authentication checks only
  - **Improvement**: Add request validation middleware for all API routes
  - **Impact**: Low priority - current validation sufficient for billing endpoints
  - **Implementation**: Create validation schemas with Zod or similar

### Code Quality Improvements (Low Priority)
- [ ] **TypeScript Interface Definitions**
  - **Current**: Response types not explicitly defined for API routes
  - **Improvement**: Create interfaces for all API response types
  - **Impact**: Low priority - improves developer experience and type safety
  - **Implementation**: Define `PortalSessionResponse`, `DebugResponse` interfaces

- [ ] **Standardized Error Response Format**
  - **Current**: Inconsistent error response formats across API routes
  - **Improvement**: Create unified error response utility
  - **Impact**: Low priority - improves API consistency
  - **Implementation**: Create shared error response helper function

- [ ] **Action Constants Definition**
  - **Current**: Hardcoded 'billing' string in settings component
  - **Improvement**: Define action constants or use enums
  - **Impact**: Very low priority - minor code quality improvement
  - **Implementation**: Create constants file for settings actions

### Performance Optimizations (Completed ✅)
- [x] **Settings Page Re-render Optimization** ✅ **COMPLETED**
  - **Issue**: Filter operation running on every render
  - **Solution**: Implemented `useMemo` for filtered options array
  - **Impact**: Prevents unnecessary component re-renders

- [x] **Race Condition Prevention** ✅ **COMPLETED**
  - **Issue**: Multiple rapid calls to `redirectToPortal` could overlap
  - **Solution**: Added early return if already loading
  - **Impact**: Prevents duplicate portal session creation

## 🚀 Performance Optimizations (Post-Launch)

*Note: Loading states for AI processing are already well-implemented. These are performance enhancements for future consideration.*

### React Performance Optimizations
- [ ] **Implement React Optimization Hooks**
  - **Current**: No usage of `React.memo`, `useMemo`, or `useCallback` found
  - **Improvement**: Add memoization to frequently re-rendering components
  - **Impact**: Medium priority - could significantly improve re-render performance
  - **Implementation**: Start with high-traffic components (ContactList, Timeline, Dashboard)

- [ ] **Leverage TanStack Query for Server State**
  - **Current**: TanStack Query installed but not actively used
  - **Improvement**: Replace manual data fetching with TanStack Query for caching
  - **Impact**: High value - automatic caching, background refetching, optimistic updates
  - **Implementation**: Migrate data fetching in hooks to use useQuery/useMutation

### Code Splitting & Bundle Optimization
- [ ] **Expand Lazy Loading Implementation**
  - **Current**: Only VoiceRecorder uses dynamic imports
  - **Improvement**: Lazy load heavy components (modals, charts, editors)
  - **Impact**: Medium priority - reduces initial bundle size
  - **Implementation**: Use Next.js dynamic() for ContactDetail, Timeline, etc.

- [ ] **Add Bundle Analysis Tools**
  - **Current**: No bundle analyzer configured
  - **Improvement**: Add webpack-bundle-analyzer or next-bundle-analyzer
  - **Impact**: High value for identifying optimization opportunities
  - **Implementation**: Add to build process, analyze and optimize large dependencies

### Client-Side Optimizations
- [ ] **Implement Virtual Scrolling for Large Lists**
  - **Current**: Contact lists handle 100+ items but no virtualization
  - **Improvement**: Add react-window or similar for contact/artifact lists
  - **Impact**: High priority when user base grows
  - **Implementation**: Virtual scrolling for ContactList, Timeline components

- [ ] **Add Debouncing/Throttling for User Inputs**
  - **Current**: Direct event handlers without rate limiting
  - **Improvement**: Debounce search inputs, throttle scroll handlers
  - **Impact**: Medium priority - prevents excessive API calls
  - **Implementation**: Add lodash.debounce or custom hooks for input handlers

### Infrastructure Optimizations
- [ ] **Implement Service Worker/PWA Features**
  - **Current**: No offline caching or PWA features
  - **Improvement**: Add service worker for offline support and caching
  - **Impact**: Low priority initially, high value for mobile users
  - **Implementation**: Next.js PWA plugin with workbox configuration

- [ ] **Optimize Image Loading**
  - **Current**: Limited use of Next.js Image component
  - **Improvement**: Use Image component throughout, add blur placeholders
  - **Impact**: Medium priority - improves perceived performance
  - **Implementation**: Replace img tags with next/image, generate placeholders<|MERGE_RESOLUTION|>--- conflicted
+++ resolved
@@ -4,12 +4,9 @@
 
 -   [ ] **Voice Memo Listening:** Investigate and fix issues with the "listen to voice memo" functionality not generating/working properly.
 -   [ ] **Visual Polish:** Refine the display of the LinkedIn modal when accessed from the artifact timeline. (Lower priority)
-<<<<<<< HEAD
 -   [ ] **Email Address Validation:** Fix basic email validation (`@` check) to use proper regex validation in onboarding flow (`3_Contacts_3.1_Confirm.tsx:357`)
 -   [ ] **Unreachable Code:** Remove duplicate return statement in VoiceMemoInsight query logic (`3_Contacts_3.1_Confirm.tsx:73-74`)
 -   [x] **ESLint Apostrophe Warnings:** ✅ **COMPLETED** - All unescaped apostrophes across React components have been properly escaped with HTML entities (&apos;, &quot;). ESLint now passes with zero warnings.
-=======
->>>>>>> 3382c75f
 
 ## ✨ New Features: Artifact Types & Integrations
 
