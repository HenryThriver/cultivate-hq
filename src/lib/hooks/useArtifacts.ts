import { useMutation, useQueryClient } from '@tanstack/react-query';
import { supabase } from '@/lib/supabase/client';
import type { Database } from '@/lib/supabase/types_db';
<<<<<<< HEAD
import type { BaseArtifact } from '@/types/artifact';
import { error as logError } from '@/lib/utils/logger';
=======
>>>>>>> 7d6a3811

// Define the type for a new artifact based on your DB schema
// This should align with Tables<"artifacts">["Insert"] from types_db.ts
export type NewArtifact = Database['public']['Tables']['artifacts']['Insert'];
export type Artifact = Database['public']['Tables']['artifacts']['Row'];

// Interface for extended artifact properties (loop fields)
interface ArtifactExtendedProperties {
  impact_score: number | null;
  initiator_contact_id: string | null;
  initiator_user_id: string | null;
  loop_status: string | null;
  loop_type: string | null;
  recipient_contact_id: string | null;
  recipient_user_id: string | null;
  resolution_notes: string | null;
  reciprocity_weight: number | null;
  updated_at: string;
}

// Custom error type for API errors with codes
interface ApiError extends Error {
  code?: string;
}

const ARTIFACTS_TABLE = 'artifacts';

// Argument type for the delete mutation, including contact_id for optimistic updates
interface DeleteArtifactParams {
  id: string;
  contactId?: string | null; // Optional: contact_id for precise cache updates
}

export const useArtifacts = () => {
  const queryClient = useQueryClient();

  // Create a new artifact
  const createArtifactDB = async (newArtifact: NewArtifact): Promise<Artifact> => {
    // Ensure user_id is populated if not already. For RLS, it must match auth.uid()
    // This might be automatically handled if your RLS policies are set up correctly and user_id is part of NewArtifact type.
    // If user_id is not part of NewArtifact, you might need to fetch it here or ensure it's added before this call.
    
    const { data, error } = await supabase
      .from(ARTIFACTS_TABLE)
      .insert(newArtifact)
      .select()
      .single();

    if (error) {
      logError('Supabase error creating artifact', error);
      throw new Error(error.message);
    }
    if (!data) {
      throw new Error('Artifact creation failed, no data returned.');
    }

    return {
      ...data,
      // Add default loop fields if they're missing (for compatibility with loop artifacts)
      impact_score: getExtendedProperty('impact_score', null),
      initiator_contact_id: getExtendedProperty('initiator_contact_id', null),
      initiator_user_id: getExtendedProperty('initiator_user_id', null),
      loop_status: getExtendedProperty('loop_status', null),
      loop_type: getExtendedProperty('loop_type', null),
      recipient_contact_id: getExtendedProperty('recipient_contact_id', null),
      recipient_user_id: getExtendedProperty('recipient_user_id', null),
      resolution_notes: getExtendedProperty('resolution_notes', null),
      reciprocity_weight: getExtendedProperty('reciprocity_weight', null),
      updated_at: getExtendedProperty('updated_at', data.created_at)
    } as Artifact;
  };

  const createArtifactMutation = useMutation<Artifact, Error, NewArtifact>({
    mutationFn: createArtifactDB,
    onSuccess: (newArtifactData) => {
      // Invalidate queries related to artifacts for a contact
      if (newArtifactData.contact_id) {
        queryClient.invalidateQueries({ queryKey: [ARTIFACTS_TABLE, { contact_id: newArtifactData.contact_id }] });
      }
      // Invalidate general artifact lists if you have them
      queryClient.invalidateQueries({ queryKey: [ARTIFACTS_TABLE, 'list'] }); // Example general list key
      queryClient.invalidateQueries({ queryKey: [ARTIFACTS_TABLE]}); // Broader invalidation
    },
    onError: (error) => {
      logError('Mutation error creating artifact', error);
    }
  });

  // Delete an artifact
  const deleteArtifactDB = async (artifactId: string): Promise<void> => {
    const response = await fetch(`/api/artifacts/${artifactId}`, {
      method: 'DELETE'
    });

    if (!response.ok) {
      const errorData = await response.json().catch(() => ({ message: `Failed to delete artifact. Status: ${response.status}` }));
      // Include code from errorData if available, for specific handling like 409 ARTIFACT_IS_SOURCE
      const err = new Error(errorData.message || `Failed to delete artifact. Status: ${response.status}`) as ApiError;
      err.code = errorData.code; // Attach the specific error code if present
      throw err;
    }
    // For 204 No Content, there is no body to parse
    if (response.status === 204) {
        return;
    }
    // Should not happen for a 204, but as a safeguard
    const data = await response.json(); 
    return data;
  };

  const deleteArtifactMutation = useMutation<
    void, 
    Error, 
    DeleteArtifactParams, 
    { previousArtifactsForContact?: Artifact[], contactId?: string | null }
  >({
    mutationFn: (params: DeleteArtifactParams) => deleteArtifactDB(params.id),
    onMutate: async ({ id: deletedArtifactId, contactId }) => {
      await queryClient.cancelQueries({ queryKey: [ARTIFACTS_TABLE, { contact_id: contactId }] });
      await queryClient.cancelQueries({ queryKey: [ARTIFACTS_TABLE, 'list'] }); // Cancel general lists too
      await queryClient.cancelQueries({ queryKey: [ARTIFACTS_TABLE, 'detail', deletedArtifactId]});

      let previousArtifactsForContact: Artifact[] | undefined;

      if (contactId) {
        previousArtifactsForContact = queryClient.getQueryData<Artifact[]>([ARTIFACTS_TABLE, { contact_id: contactId }]);
        if (previousArtifactsForContact) {
          queryClient.setQueryData<Artifact[]>(
            [ARTIFACTS_TABLE, { contact_id: contactId }],
            previousArtifactsForContact.filter(artifact => artifact.id !== deletedArtifactId)
          );
        }
      }
      // It's harder to optimistically update a general 'list' without knowing its exact structure or filters.
      // Relying on invalidation for general lists is often more practical.

      return { previousArtifactsForContact, contactId };
    },
    onError: (err, variables, context) => {
      logError('Error deleting artifact', err);
      if (context?.previousArtifactsForContact && context.contactId) {
        queryClient.setQueryData([ARTIFACTS_TABLE, { contact_id: context.contactId }], context.previousArtifactsForContact);
      }
      // If err has a specific code like ARTIFACT_IS_SOURCE, the UI can use it for specific messaging.
      // Example: if ((err as ApiError).code === 'ARTIFACT_IS_SOURCE') { /* show specific message */ }
    },
    onSettled: (data, error, { id: deletedArtifactId, contactId }) => {
      // Invalidate all queries related to artifacts to ensure data consistency
      if (contactId) {
        queryClient.invalidateQueries({ queryKey: [ARTIFACTS_TABLE, { contact_id: contactId }] });
      }
      queryClient.invalidateQueries({ queryKey: [ARTIFACTS_TABLE, 'list'] });
      queryClient.invalidateQueries({ queryKey: [ARTIFACTS_TABLE] }); // Broadest invalidation as a fallback

      // Remove the specific artifact detail query from cache if it exists
      queryClient.removeQueries({ queryKey: [ARTIFACTS_TABLE, 'detail', deletedArtifactId] });
    },
  });

  return {
    createArtifact: createArtifactMutation.mutateAsync,
    isCreatingArtifact: createArtifactMutation.isPending,
    createArtifactError: createArtifactMutation.error,

    deleteArtifact: deleteArtifactMutation.mutateAsync,
    isDeletingArtifact: deleteArtifactMutation.isPending,
    deleteArtifactError: deleteArtifactMutation.error,
  };
}; <|MERGE_RESOLUTION|>--- conflicted
+++ resolved
@@ -1,11 +1,6 @@
 import { useMutation, useQueryClient } from '@tanstack/react-query';
 import { supabase } from '@/lib/supabase/client';
 import type { Database } from '@/lib/supabase/types_db';
-<<<<<<< HEAD
-import type { BaseArtifact } from '@/types/artifact';
-import { error as logError } from '@/lib/utils/logger';
-=======
->>>>>>> 7d6a3811
 
 // Define the type for a new artifact based on your DB schema
 // This should align with Tables<"artifacts">["Insert"] from types_db.ts
@@ -145,7 +140,7 @@
       return { previousArtifactsForContact, contactId };
     },
     onError: (err, variables, context) => {
-      logError('Error deleting artifact', err);
+      console.error('Error deleting artifact', err);
       if (context?.previousArtifactsForContact && context.contactId) {
         queryClient.setQueryData([ARTIFACTS_TABLE, { contact_id: context.contactId }], context.previousArtifactsForContact);
       }
