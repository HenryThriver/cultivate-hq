'use client';

import React from 'react';
import {
  Box,
  Container,
  Typography,
  Card,
  CardContent,
  CardActionArea,
  Paper,
  Breadcrumbs,
  Link
} from '@mui/material';
import {
  Flag as FlagIcon,
  People as PeopleIcon,
  Assessment as AssessmentIcon,
  Security as SecurityIcon,
  Settings as SettingsIcon,
  Timeline as TimelineIcon
} from '@mui/icons-material';
import NextLink from 'next/link';
import { useRouter } from 'next/navigation';

/**
 * Admin dashboard main page
 * Provides navigation to all admin functions
 */
export default function AdminDashboardPage(): React.JSX.Element {
  const router = useRouter();

  const adminOptions = [
    {
      title: 'Feature Flags',
      description: 'Manage system feature flags and user overrides',
      icon: <FlagIcon sx={{ fontSize: 40 }} />,
      href: '/dashboard/admin/feature-flags',
      color: '#1976d2'
    },
    {
      title: 'User Management',
      description: 'View and manage user accounts and roles',
      icon: <PeopleIcon sx={{ fontSize: 40 }} />,
      href: '/dashboard/admin/users',
      color: '#7c3aed'
    },
    {
      title: 'System Analytics',
      description: 'View system usage and performance metrics',
      icon: <AssessmentIcon sx={{ fontSize: 40 }} />,
      href: '/dashboard/admin/analytics',
      color: '#059669'
    },
    {
      title: 'Audit Log',
      description: 'Review admin actions and system changes',
      icon: <SecurityIcon sx={{ fontSize: 40 }} />,
      href: '/dashboard/admin/audit-log',
      color: '#dc2626'
    },
    {
      title: 'System Settings',
      description: 'Configure global system settings',
      icon: <SettingsIcon sx={{ fontSize: 40 }} />,
      href: '/dashboard/admin/settings',
      color: '#ea580c'
    },
    {
      title: 'Debug Tools',
      description: 'Access debugging and diagnostic tools',
      icon: <TimelineIcon sx={{ fontSize: 40 }} />,
      href: '/dashboard/admin/debug',
      color: '#4f46e5'
    }
  ];

  return (
    <Container maxWidth="lg" sx={{ py: 4 }}>
      {/* Breadcrumbs */}
      <Breadcrumbs sx={{ mb: 3 }}>
        <Link component={NextLink} href="/dashboard" underline="hover">
          Dashboard
        </Link>
        <Typography color="text.primary">Admin</Typography>
      </Breadcrumbs>

      {/* Page Header */}
      <Box sx={{ mb: 4 }}>
        <Typography variant="h4" component="h1" gutterBottom>
          Admin Dashboard
        </Typography>
        <Typography variant="body1" color="text.secondary">
          Manage system settings, users, and feature flags for Cultivate HQ
        </Typography>
      </Box>

      {/* Admin Warning Banner */}
      <Paper 
        sx={{ 
          p: 3, 
          mb: 4, 
          backgroundColor: 'warning.light',
          border: '1px solid',
          borderColor: 'warning.main'
        }}
      >
        <Box sx={{ display: 'flex', alignItems: 'center', gap: 2 }}>
          <SecurityIcon sx={{ color: 'warning.main' }} />
          <Box>
            <Typography variant="h6" sx={{ color: 'warning.contrastText' }}>
              Administrator Access
            </Typography>
            <Typography variant="body2" sx={{ color: 'warning.contrastText' }}>
              You have admin privileges. All actions are logged for security purposes.
            </Typography>
          </Box>
        </Box>
      </Paper>

      {/* Admin Options Grid */}
<<<<<<< HEAD
      <Box sx={{ 
        display: 'grid', 
        gridTemplateColumns: { 
          xs: '1fr', 
          sm: 'repeat(2, 1fr)', 
          md: 'repeat(3, 1fr)' 
        }, 
        gap: 3 
      }}>
=======
      <Box 
        sx={{ 
          display: 'grid', 
          gridTemplateColumns: { xs: '1fr', sm: 'repeat(2, 1fr)', md: 'repeat(3, 1fr)' },
          gap: 3 
        }}
      >
>>>>>>> 7d13a81d
        {adminOptions.map((option) => (
          <Card key={option.title} sx={{ height: '100%', transition: 'transform 0.2s' }}>
            <CardActionArea 
              onClick={() => router.push(option.href)}
              sx={{ height: '100%', p: 3 }}
            >
              <CardContent sx={{ textAlign: 'center', height: '100%' }}>
                <Box sx={{ color: option.color, mb: 2 }}>
                  {option.icon}
                </Box>
                <Typography variant="h6" component="div" gutterBottom>
                  {option.title}
                </Typography>
                <Typography 
                  variant="body2" 
                  color="text.secondary"
                  sx={{ minHeight: '2.5em' }}
                >
                  {option.description}
                </Typography>
              </CardContent>
            </CardActionArea>
          </Card>
        ))}
      </Box>

      {/* Quick Stats Section */}
      <Box sx={{ mt: 6 }}>
        <Typography variant="h5" gutterBottom>
          Quick Stats
        </Typography>
<<<<<<< HEAD
        <Box sx={{ 
          display: 'grid', 
          gridTemplateColumns: { 
            xs: '1fr', 
            sm: 'repeat(2, 1fr)', 
            md: 'repeat(4, 1fr)' 
          }, 
          gap: 3 
        }}>
          <Card>
              <CardContent sx={{ textAlign: 'center' }}>
                <Typography variant="h4" color="primary" gutterBottom>
                  -
                </Typography>
                <Typography variant="body2" color="text.secondary">
                  Total Users
                </Typography>
              </CardContent>
            </Card>
          <Card>
              <CardContent sx={{ textAlign: 'center' }}>
                <Typography variant="h4" color="secondary" gutterBottom>
                  -
                </Typography>
                <Typography variant="body2" color="text.secondary">
                  Active Feature Flags
                </Typography>
              </CardContent>
            </Card>
          <Card>
              <CardContent sx={{ textAlign: 'center' }}>
                <Typography variant="h4" color="success.main" gutterBottom>
                  -
                </Typography>
                <Typography variant="body2" color="text.secondary">
                  Admin Users
                </Typography>
              </CardContent>
            </Card>
          <Card>
              <CardContent sx={{ textAlign: 'center' }}>
                <Typography variant="h4" color="warning.main" gutterBottom>
                  -
                </Typography>
                <Typography variant="body2" color="text.secondary">
                  User Overrides
                </Typography>
              </CardContent>
            </Card>
=======
        <Box 
          sx={{
            display: 'grid',
            gridTemplateColumns: { xs: '1fr', sm: 'repeat(2, 1fr)', md: 'repeat(4, 1fr)' },
            gap: 3
          }}
        >
          <Card>
            <CardContent sx={{ textAlign: 'center' }}>
              <Typography variant="h4" color="primary" gutterBottom>
                -
              </Typography>
              <Typography variant="body2" color="text.secondary">
                Total Users
              </Typography>
            </CardContent>
          </Card>
          <Card>
            <CardContent sx={{ textAlign: 'center' }}>
              <Typography variant="h4" color="secondary" gutterBottom>
                -
              </Typography>
              <Typography variant="body2" color="text.secondary">
                Active Feature Flags
              </Typography>
            </CardContent>
          </Card>
          <Card>
            <CardContent sx={{ textAlign: 'center' }}>
              <Typography variant="h4" color="success.main" gutterBottom>
                -
              </Typography>
              <Typography variant="body2" color="text.secondary">
                Admin Users
              </Typography>
            </CardContent>
          </Card>
          <Card>
            <CardContent sx={{ textAlign: 'center' }}>
              <Typography variant="h4" color="warning.main" gutterBottom>
                -
              </Typography>
              <Typography variant="body2" color="text.secondary">
                User Overrides
              </Typography>
            </CardContent>
          </Card>
>>>>>>> 7d13a81d
        </Box>
      </Box>
    </Container>
  );
}<|MERGE_RESOLUTION|>--- conflicted
+++ resolved
@@ -119,17 +119,6 @@
       </Paper>
 
       {/* Admin Options Grid */}
-<<<<<<< HEAD
-      <Box sx={{ 
-        display: 'grid', 
-        gridTemplateColumns: { 
-          xs: '1fr', 
-          sm: 'repeat(2, 1fr)', 
-          md: 'repeat(3, 1fr)' 
-        }, 
-        gap: 3 
-      }}>
-=======
       <Box 
         sx={{ 
           display: 'grid', 
@@ -137,7 +126,6 @@
           gap: 3 
         }}
       >
->>>>>>> 7d13a81d
         {adminOptions.map((option) => (
           <Card key={option.title} sx={{ height: '100%', transition: 'transform 0.2s' }}>
             <CardActionArea 
@@ -169,57 +157,6 @@
         <Typography variant="h5" gutterBottom>
           Quick Stats
         </Typography>
-<<<<<<< HEAD
-        <Box sx={{ 
-          display: 'grid', 
-          gridTemplateColumns: { 
-            xs: '1fr', 
-            sm: 'repeat(2, 1fr)', 
-            md: 'repeat(4, 1fr)' 
-          }, 
-          gap: 3 
-        }}>
-          <Card>
-              <CardContent sx={{ textAlign: 'center' }}>
-                <Typography variant="h4" color="primary" gutterBottom>
-                  -
-                </Typography>
-                <Typography variant="body2" color="text.secondary">
-                  Total Users
-                </Typography>
-              </CardContent>
-            </Card>
-          <Card>
-              <CardContent sx={{ textAlign: 'center' }}>
-                <Typography variant="h4" color="secondary" gutterBottom>
-                  -
-                </Typography>
-                <Typography variant="body2" color="text.secondary">
-                  Active Feature Flags
-                </Typography>
-              </CardContent>
-            </Card>
-          <Card>
-              <CardContent sx={{ textAlign: 'center' }}>
-                <Typography variant="h4" color="success.main" gutterBottom>
-                  -
-                </Typography>
-                <Typography variant="body2" color="text.secondary">
-                  Admin Users
-                </Typography>
-              </CardContent>
-            </Card>
-          <Card>
-              <CardContent sx={{ textAlign: 'center' }}>
-                <Typography variant="h4" color="warning.main" gutterBottom>
-                  -
-                </Typography>
-                <Typography variant="body2" color="text.secondary">
-                  User Overrides
-                </Typography>
-              </CardContent>
-            </Card>
-=======
         <Box 
           sx={{
             display: 'grid',
@@ -267,7 +204,6 @@
               </Typography>
             </CardContent>
           </Card>
->>>>>>> 7d13a81d
         </Box>
       </Box>
     </Container>
