/**
 * Type definitions for Supabase RPC (Remote Procedure Call) functions
 * These types ensure type safety when calling database functions
 */

/**
 * Parameters for the log_admin_action RPC function
 */
export interface LogAdminActionParams {
  p_admin_user_id: string;
  p_action: string;
  p_resource_type: string;
  p_resource_id?: string;
  p_details?: string;  
  p_ip_address?: string;
  p_user_agent?: string;
}

/**
 * Return type for the log_admin_action RPC function
 */
export type LogAdminActionReturn = void;

/**
 * Common admin actions tracked in the audit log
 */
export type AdminAction =
  | 'CREATE_FEATURE_FLAG'
  | 'UPDATE_FEATURE_FLAG'
  | 'DELETE_FEATURE_FLAG'
  | 'TOGGLE_FEATURE_FLAG'
  | 'LIST_FEATURE_FLAGS'
  | 'VIEW_FEATURE_FLAG'
  | 'CREATE_USER_OVERRIDE'
  | 'UPDATE_USER_OVERRIDE'
  | 'DELETE_USER_OVERRIDE'
  | 'LOGIN_AS_ADMIN'
  | 'VIEW_ADMIN_PANEL'
  | 'EXPORT_DATA'
  | 'IMPORT_DATA'
<<<<<<< HEAD
  | 'read'
  | 'log_admin_action';
=======
  | 'read';
>>>>>>> 7d13a81d

/**
 * Resource types that can be acted upon by admins
 */
export type AdminResourceType =
  | 'feature_flags'
  | 'user_feature_overrides'
  | 'users'
  | 'admin_audit_log'
  | 'system'
  | 'system_config';

/**
 * Helper type for RPC function declarations
 */
export interface RPCFunctionMap {
  log_admin_action: {
    Args: LogAdminActionParams;
    Returns: LogAdminActionReturn;
  };
}

/**
 * Type-safe wrapper for calling RPC functions
 */
export type RPCFunction<T extends keyof RPCFunctionMap> = (
  args: RPCFunctionMap[T]['Args']
) => Promise<{ data: RPCFunctionMap[T]['Returns']; error: null } | { data: null; error: unknown }>;

/**
 * Audit log entry details for specific actions
 */
export interface FeatureFlagAuditDetails {
  name?: string;
  description?: string;
  enabled_globally?: boolean;
  from?: boolean;
  to?: boolean;
}

export interface UserOverrideAuditDetails {
  user_id?: string;
  flag_name?: string;
  enabled?: boolean;
  previous_enabled?: boolean;
}

/**
 * Union type for all possible audit details
 */
export type AuditDetails = 
  | FeatureFlagAuditDetails 
  | UserOverrideAuditDetails 
  | Record<string, unknown>;<|MERGE_RESOLUTION|>--- conflicted
+++ resolved
@@ -38,12 +38,7 @@
   | 'VIEW_ADMIN_PANEL'
   | 'EXPORT_DATA'
   | 'IMPORT_DATA'
-<<<<<<< HEAD
-  | 'read'
-  | 'log_admin_action';
-=======
   | 'read';
->>>>>>> 7d13a81d
 
 /**
  * Resource types that can be acted upon by admins
